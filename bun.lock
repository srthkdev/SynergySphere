--- conflicted
+++ resolved
@@ -25,11 +25,7 @@
         "dotenv": "^16.5.0",
         "drizzle-orm": "^0.43.1",
         "lucide-react": "^0.503.0",
-        "next": "^15.4.0-canary.38",
-<<<<<<< HEAD
-=======
-        "next-auth": "^4.24.11",
->>>>>>> 6d559e83
+        "next": "^15.3.2",
         "next-themes": "^0.4.6",
         "react": "^19.1.0",
         "react-dom": "^19.1.0",
@@ -471,12 +467,7 @@
 
     "nanostores": ["nanostores@0.11.4", "", {}, "sha512-k1oiVNN4hDK8NcNERSZLQiMfRzEGtfnvZvdBvey3SQbgn8Dcrk0h1I6vpxApjb10PFUflZrgJ2WEZyJQ+5v7YQ=="],
 
-    "next": ["next@15.4.0-canary.38", "", { "dependencies": { "@next/env": "15.4.0-canary.38", "@swc/helpers": "0.5.15", "caniuse-lite": "^1.0.30001579", "postcss": "8.4.31", "styled-jsx": "5.1.6" }, "optionalDependencies": { "@next/swc-darwin-arm64": "15.4.0-canary.38", "@next/swc-darwin-x64": "15.4.0-canary.38", "@next/swc-linux-arm64-gnu": "15.4.0-canary.38", "@next/swc-linux-arm64-musl": "15.4.0-canary.38", "@next/swc-linux-x64-gnu": "15.4.0-canary.38", "@next/swc-linux-x64-musl": "15.4.0-canary.38", "@next/swc-win32-arm64-msvc": "15.4.0-canary.38", "@next/swc-win32-x64-msvc": "15.4.0-canary.38", "sharp": "^0.34.1" }, "peerDependencies": { "@opentelemetry/api": "^1.1.0", "@playwright/test": "^1.41.2", "babel-plugin-react-compiler": "*", "react": "^18.2.0 || 19.0.0-rc-de68d2f4-20241204 || ^19.0.0", "react-dom": "^18.2.0 || 19.0.0-rc-de68d2f4-20241204 || ^19.0.0", "sass": "^1.3.0" }, "optionalPeers": ["@opentelemetry/api", "@playwright/test", "babel-plugin-react-compiler", "sass"], "bin": { "next": "dist/bin/next" } }, "sha512-guL5kF2dxyrlukv4KN7PIdGd08nm7dzVJn1Rv1ORFl1OzKbUW/SHHem1TYaECqZGZFC9U1eKVvO4TzOXgMpNaA=="],
-<<<<<<< HEAD
-=======
-
-    "next-auth": ["next-auth@4.24.11", "", { "dependencies": { "@babel/runtime": "^7.20.13", "@panva/hkdf": "^1.0.2", "cookie": "^0.7.0", "jose": "^4.15.5", "oauth": "^0.9.15", "openid-client": "^5.4.0", "preact": "^10.6.3", "preact-render-to-string": "^5.1.19", "uuid": "^8.3.2" }, "peerDependencies": { "@auth/core": "0.34.2", "next": "^12.2.5 || ^13 || ^14 || ^15", "nodemailer": "^6.6.5", "react": "^17.0.2 || ^18 || ^19", "react-dom": "^17.0.2 || ^18 || ^19" }, "optionalPeers": ["@auth/core", "nodemailer"] }, "sha512-pCFXzIDQX7xmHFs4KVH4luCjaCbuPRtZ9oBUjUhOk84mZ9WVPf94n87TxYI4rSRf9HmfHEF8Yep3JrYDVOo3Cw=="],
->>>>>>> 6d559e83
+    "next": ["next@15.3.2", "", { "dependencies": { "@next/env": "15.3.2", "@swc/counter": "0.1.3", "@swc/helpers": "0.5.15", "busboy": "1.6.0", "caniuse-lite": "^1.0.30001579", "postcss": "8.4.31", "styled-jsx": "5.1.6" }, "optionalDependencies": { "@next/swc-darwin-arm64": "15.3.2", "@next/swc-darwin-x64": "15.3.2", "@next/swc-linux-arm64-gnu": "15.3.2", "@next/swc-linux-arm64-musl": "15.3.2", "@next/swc-linux-x64-gnu": "15.3.2", "@next/swc-linux-x64-musl": "15.3.2", "@next/swc-win32-arm64-msvc": "15.3.2", "@next/swc-win32-x64-msvc": "15.3.2", "sharp": "^0.34.1" }, "peerDependencies": { "@opentelemetry/api": "^1.1.0", "@playwright/test": "^1.41.2", "babel-plugin-react-compiler": "*", "react": "^18.2.0 || 19.0.0-rc-de68d2f4-20241204 || ^19.0.0", "react-dom": "^18.2.0 || 19.0.0-rc-de68d2f4-20241204 || ^19.0.0", "sass": "^1.3.0" }, "optionalPeers": ["@opentelemetry/api", "@playwright/test", "babel-plugin-react-compiler", "sass"], "bin": { "next": "dist/bin/next" } }, "sha512-CA3BatMyHkxZ48sgOCLdVHjFU36N7TF1HhqAHLFOkV6buwZnvMI84Cug8xD56B9mCuKrqXnLn94417GrZ/jjCQ=="],
 
     "next-themes": ["next-themes@0.4.6", "", { "peerDependencies": { "react": "^16.8 || ^17 || ^18 || ^19 || ^19.0.0-rc", "react-dom": "^16.8 || ^17 || ^18 || ^19 || ^19.0.0-rc" } }, "sha512-pZvgD5L0IEvX5/9GWyHMf3m8BKiVQwsCMHfoFosXtXBMnaS0ZnIJ9ST4b4NqLVKDEm8QBxoNNGNaBv2JNF6XNA=="],
 
